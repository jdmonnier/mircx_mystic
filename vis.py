--- conflicted
+++ resolved
@@ -642,12 +642,8 @@
     base_dft = signal.gaussian_filter_cpx (base_dft,(0,ncoher,0,0),mode='constant',truncate=2.0);
     bias_dft = signal.gaussian_filter_cpx (bias_dft,(0,ncoher,0,0),mode='constant',truncate=2.0);
 
-<<<<<<< HEAD
-    # Smooth photometry by the same amout (FIXME: shall be different)
-=======
-    # Smooth photometry over the same amount (be be discussed)
+    # Smooth photometry over the same amount (FIXME: be be discussed)
     log.info ('Smoothing of photometry over %.1f frames'%ncoher);
->>>>>>> 505abdad
     photo = gaussian_filter (photo,(0,ncoher,0,0),mode='constant',truncate=2.0);
 
     # Temporal/Spectral averaging of photometry
