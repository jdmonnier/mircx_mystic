--- conflicted
+++ resolved
@@ -314,7 +314,7 @@
             outtex.write('}\n')
             outtex.write('\\subsubsection*{Program ID(s): ')
             try:
-                progID = list(set([h['PROGRAM'] for h in hdrs]))
+               progID = list(set([h['PROGRAM'] for h in hdrs]))
             except:
                 progID = ['UNKNOWN']
             try:
@@ -364,16 +364,6 @@
             outtex.write('    \\hline\n\\end{longtable}\n')
             outtex.write('\n')
             outtex.write('\\subsection*{Reduced data summary}\n')
-<<<<<<< HEAD
-            outtex.write('\\begin{longtable}{p{.04\\textwidth} | p{.08\\textwidth} | ')
-            outtex.write('p{.06\\textwidth} | p{.25\\textwidth} | p{.05\\textwidth} | ')
-            outtex.write('p{.07\\textwidth} | p{.04\\textwidth} | p{.07\\textwidth} | ')
-            outtex.write('p{.07\\textwidth} | p{.07\\textwidth}} \n    \\hline\n')
-            outtex.write('    & Start & File & Target & Gain & Ncoher & Nps & Frames & ')
-            outtex.write('Filter & Config \\\\ \n')
-            outtex.write('    & (UTC) & num. & & & & & $/$reset & & \\\\ \n    \\hline\n')
-            keys = ['DATE','HIERARCH MIRC PRO RTS','OBJECT','GAIN','NCOHER','PSCOADD','FRMPRST','FILTER1','CONF_NA']
-=======
             outtex.write('{\\fontsize{7pt}{7pt}\n \\selectfont\n')
             outtex.write(' \\begin{longtable}{p{.03\\textwidth} | p{.06\\textwidth} | ')
             outtex.write('p{.04\\textwidth} | p{.20\\textwidth} | p{.03\\textwidth} | ')
@@ -384,7 +374,6 @@
             outtex.write('Filter1 & Filter2 & Config \\\\ \n')
             outtex.write('    & (UTC) & num. & & & & & $/$rst & & & \\\\ \n    \\hline\n')
             keys = ['DATE','HIERARCH MIRC PRO RTS','OBJECT','GAIN','NCOHER','PSCOADD','FRMPRST','FILTER1','FILTER2','CONF_NA']
->>>>>>> 3e439c72
             try:
                 tabRows = [[str(h.get(k,'--')) for k in keys] for h in redhdrs]
                 for row in tabRows:
@@ -393,7 +382,7 @@
                 skipd = 17
                 for r in range(0, len(tabRows)-1):
                     if r == 0:
-                        outtex.write('        '+str(r)+' & '+' & '.join(str(s).replace('_',' ') for s in tabRows[r])+'\\\\ \n')
+                        outtex.write('        '+str(r)+' & '+' & '.join(str(s).replace('_',' ') for s in tabRows[r])+'\\\\ \n$
                     else:
                         nextrow = ' & '.join(str(s).replace('_',' ') for s in tabRows[r+1])
                         thisrow = ' & '.join(str(s).replace('_',' ') for s in tabRows[r])
@@ -421,7 +410,7 @@
     transPlots   = glob.glob('/'.join(oiDir.split('/')[:-3])+'/*transmission_*'+d+'.png')
     # NB: transmission plots will not appear if 'd' is not the most recent night that has been reduced
     for outFile in outFiles:
-        with open(outFile, 'a') as outtex:
+       with open(outFile, 'a') as outtex:
             if len(reportFiles) == 0 and len(transPlots) == 0:
                 outtex.write('\\subsubsection*{No outputs from mircx\\_report.py available')
                 outtex.write(' to show} \n')
@@ -437,7 +426,7 @@
                     outtex.write(' (cont.) }\\\\ \n')
                 outtex.write('    \\centering\n')
                 # r is the top plot, r+1 is the bottom plot
-                outtex.write('    \\includegraphics[trim=0.0cm 0.8cm 0.0cm 0.2cm, ')
+               outtex.write('    \\includegraphics[trim=0.0cm 0.8cm 0.0cm 0.2cm, ')
                 outtex.write('clip=true, width=0.8\\textwidth]{'+reportFiles[r]+'}\n')
                 log.info('Added '+reportFiles[r]+' to summary report PDF')
                 try:
@@ -485,7 +474,7 @@
                 outtex.write('\\newpage\n\n\\begin{figure}[h]\n    \\raggedright\n')
                 outtex.write('    \\textbf{Full night $uv$-coverage for SCI target(s)}')
                 outtex.write('\\\\ \n    \\centering\n')
-                for uvp in uvPlt[0:12]:
+               for uvp in uvPlt[0:12]:
                     outtex.write('    \\includegraphics[trim=2.0cm 0.0cm 2.0cm 0.0cm, ')
                     outtex.write('clip=true, width=0.32\\textwidth]{'+uvp+'}\n')
                 if len(uvPlt) > 12:
@@ -546,7 +535,7 @@
     # Read in mircx numbers of vis2 plots created in reduced and calibrated directories:
     redPlts = sorted(glob.glob(oiDir+'/*reduced_vis2.png'))
     redNum = [int(i.split('/')[-1].split('_')[0].split('x')[1]) for i in redPlts]
-    RTS_p  = sorted(glob.glob('/'.join(oiDir[:-2])+'/rts/*datarts_psd.png')) # e.g. mircx00000_datarts_psd.png or mircx00000_foregroundrts_psd.png or mircx00000_backgroundrts_psd.png
+    RTS_p  = sorted(glob.glob('/'.join(oiDir[:-2])+'/rts/*datarts_psd.png')) # e.g. mircx00000_datarts_psd.png or mircx00000_$
     for num in range(0, len(redNum)):
         # ensure correct number of leading zeros are added to redNum for file name:
         strnum = '0'*(5-len(str(redNum[num])))+str(redNum[num])
@@ -645,6 +634,6 @@
                          outtex.write('}\n')
          outtex.write('\\end{figure}\n\n')
     for outFile in outFiles:
-        with open(outFile, 'a') as outtex:                    
+        with open(outFile, 'a') as outtex:
             outtex.write('\\end{document}\n')
     return
